--- conflicted
+++ resolved
@@ -216,7 +216,6 @@
 }
 ```
 
-<<<<<<< HEAD
 ## Console I/O
 
 ### Reading from stdin
@@ -312,45 +311,37 @@
 Using fs::copy() for simple file duplication. This function preserves  
 the file contents but not necessarily the metadata like permissions or  
 timestamps. It's the most straightforward way to copy files in Rust.
-=======
-## Deleting a File
->>>>>>> 9b7645b7
-
-```rust
-use std::fs;
-
-fn main() -> std::io::Result<()> {
-<<<<<<< HEAD
+
+```rust
+use std::fs;
+
+fn main() -> std::io::Result<()> {
+
     let source = "source.txt";
     let destination = "copy.txt";
     
     let bytes_copied = fs::copy(source, destination)?;
     println!("Copied {} bytes from {} to {}", bytes_copied, source, destination);
     
-=======
     fs::remove_file("file_to_delete.txt")?;
     println!("File deleted successfully");
->>>>>>> 9b7645b7
-    Ok(())
-}
-```
-
-<<<<<<< HEAD
+    
+    Ok(())
+}
+```
+
 ### Moving and renaming files
 
 File system operations with fs::rename(). This function can both move  
 files to different directories and rename them within the same directory.  
 On most systems, this is an atomic operation when source and destination  
 are on the same filesystem.
-=======
-## Renaming or Moving a File
->>>>>>> 9b7645b7
-
-```rust
-use std::fs;
-
-fn main() -> std::io::Result<()> {
-<<<<<<< HEAD
+
+```rust
+use std::fs;
+
+fn main() -> std::io::Result<()> {
+
     // Rename a file in the same directory
     fs::rename("old_name.txt", "new_name.txt")?;
     println!("File renamed successfully");
@@ -359,30 +350,24 @@
     fs::rename("file.txt", "backup/file.txt")?;
     println!("File moved to backup directory");
     
-=======
     fs::rename("old_name.txt", "new_name.txt")?;
     println!("File renamed or moved successfully");
->>>>>>> 9b7645b7
-    Ok(())
-}
-```
-
-<<<<<<< HEAD
+    Ok(())
+}
+```
+
 ### Deleting files and directories
 
 Safe removal of files and directory trees. This example shows how to  
 remove individual files and how to recursively remove directories with  
 all their contents. Always be careful with remove_dir_all() as it's  
 irreversible.
-=======
-## Copying a File
->>>>>>> 9b7645b7
-
-```rust
-use std::fs;
-
-fn main() -> std::io::Result<()> {
-<<<<<<< HEAD
+
+```rust
+use std::fs;
+
+fn main() -> std::io::Result<()> {
+
     // Remove a single file
     fs::remove_file("unwanted_file.txt")?;
     println!("File deleted successfully");
@@ -581,76 +566,14 @@
     std::fs::remove_file(&temp_file_path)?;
     println!("Temporary file cleaned up");
     
-=======
     fs::copy("source.txt", "destination.txt")?;
     println!("File copied successfully");
->>>>>>> 9b7645b7
-    Ok(())
-}
-```
-
-<<<<<<< HEAD
-### File permissions (Unix-specific)
-
-Unix-specific permission checking and modification. This example  
-demonstrates how to read and modify file permissions using the  
-std::os::unix module, which provides platform-specific functionality.
-
-```rust
-#[cfg(unix)]
-use std::os::unix::fs::PermissionsExt;
-use std::fs;
-
-fn main() -> std::io::Result<()> {
-    let file_path = "test_permissions.txt";
-    
-    // Create a test file
-    std::fs::write(file_path, "Test content")?;
-    
-    #[cfg(unix)]
-    {
-        // Read current permissions
-        let metadata = fs::metadata(file_path)?;
-        let permissions = metadata.permissions();
-        let mode = permissions.mode();
-        
-        println!("Current permissions: {:o}", mode & 0o777);
-        
-        // Modify permissions (make read-only for owner, no access for others)
-        let mut new_permissions = permissions;
-        new_permissions.set_mode(0o400);
-        fs::set_permissions(file_path, new_permissions)?;
-        
-        // Verify new permissions
-        let updated_metadata = fs::metadata(file_path)?;
-        let updated_mode = updated_metadata.permissions().mode();
-        println!("Updated permissions: {:o}", updated_mode & 0o777);
-    }
-    
-    #[cfg(not(unix))]
-    {
-        println!("File permission modification is Unix-specific");
-        println!("On Windows, use fs::set_permissions with read-only attribute");
-    }
-    
-    // Cleanup
-    fs::remove_file(file_path)?;
-    
-=======
-## Deleting a Directory
-
-```rust
-use std::fs;
-
-fn main() -> std::io::Result<()> {
-    fs::remove_dir("directory_to_delete")?;
-    println!("Directory deleted successfully");
->>>>>>> 9b7645b7
-    Ok(())
-}
-```
-
-<<<<<<< HEAD
+    Ok(())
+}
+```
+
+   
+
 ### Large file handling with seeking
 
 Efficient streaming and seeking for big files. This example shows how  
@@ -700,21 +623,7 @@
     // Cleanup
     std::fs::remove_file(file_path)?;
     
-=======
-## Deleting a Directory Recursively
-
-```rust
-use std::fs;
-
-fn main() -> std::io::Result<()> {
-    fs::remove_dir_all("directory_to_delete")?;
-    println!("Directory and its contents deleted successfully");
->>>>>>> 9b7645b7
-    Ok(())
-}
-```
-
-<<<<<<< HEAD
+
 ### File locking
 
 Preventing concurrent access issues. This example demonstrates file  
@@ -1104,7 +1013,8 @@
     
     Ok(())
 }
-=======
+
+
 ## Changing File Permissions
 
 ```rust
@@ -1147,5 +1057,4 @@
         println!("PATH variable not set");
     }
 }
-```
->>>>>>> 9b7645b7
+```